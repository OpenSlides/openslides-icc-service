--- conflicted
+++ resolved
@@ -1,10 +1,6 @@
 ARG CONTEXT=prod
 
-<<<<<<< HEAD
-FROM golang:1.24.5-alpine AS base
-=======
-FROM golang:1.25.0-alpine as base
->>>>>>> e7859d3b
+FROM golang:1.25.0-alpine AS base
 
 ## Setup
 ARG CONTEXT

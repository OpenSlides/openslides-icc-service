ARG CONTEXT=prod
<<<<<<< HEAD

FROM golang:1.24.4-alpine as base

=======

FROM golang:1.24.5-alpine as base

>>>>>>> c105bd9d
## Setup
ARG CONTEXT
WORKDIR /app/openslides-icc-service
ENV APP_CONTEXT=${CONTEXT}

## Install
RUN apk add git --no-cache

COPY go.mod go.sum ./
RUN go mod download

COPY main.go main.go
COPY internal internal

## External Information
<<<<<<< HEAD
LABEL org.opencontainers.image.title="OpenSlides ICC Service"
LABEL org.opencontainers.image.description="With the OpenSlides ICC Service clients can communicate with each other."
LABEL org.opencontainers.image.licenses="MIT"
LABEL org.opencontainers.image.source="https://github.com/OpenSlides/openslides-icc-service"

EXPOSE 9007

# Development Image

=======
EXPOSE 9007

# Development Image

>>>>>>> c105bd9d
FROM base as dev

RUN ["go", "install", "github.com/githubnemo/CompileDaemon@latest"]

## Command
CMD CompileDaemon -log-prefix=false -build="go build" -command="./openslides-icc-service"

# Testing Image

FROM dev as tests

<<<<<<< HEAD
=======
COPY dev/container-tests.sh ./dev/container-tests.sh

RUN apk add --no-cache \
    build-base \
    docker && \
    go get -u github.com/ory/dockertest/v3 && \
    go install golang.org/x/lint/golint@latest && \
    chmod +x dev/container-tests.sh

## Command
STOPSIGNAL SIGKILL
CMD ["sleep", "inf"]

>>>>>>> c105bd9d
# Production Image

FROM base as builder

RUN go build

FROM scratch as prod

<<<<<<< HEAD
WORKDIR /
=======
## Setup
ARG CONTEXT
ENV APP_CONTEXT=prod
>>>>>>> c105bd9d

LABEL org.opencontainers.image.title="OpenSlides ICC Service"
LABEL org.opencontainers.image.description="With the OpenSlides ICC Service clients can communicate with each other."
LABEL org.opencontainers.image.licenses="MIT"
LABEL org.opencontainers.image.source="https://github.com/OpenSlides/openslides-icc-service"

EXPOSE 9007
<<<<<<< HEAD
COPY --from=builder /app/openslides-icc-service/openslides-icc-service .
=======
COPY --from=builder /app/openslides-icc-service/openslides-icc-service /
>>>>>>> c105bd9d
ENTRYPOINT ["/openslides-icc-service"]
HEALTHCHECK CMD ["/openslides-icc-service", "health"]<|MERGE_RESOLUTION|>--- conflicted
+++ resolved
@@ -1,13 +1,7 @@
 ARG CONTEXT=prod
-<<<<<<< HEAD
-
-FROM golang:1.24.4-alpine as base
-
-=======
 
 FROM golang:1.24.5-alpine as base
 
->>>>>>> c105bd9d
 ## Setup
 ARG CONTEXT
 WORKDIR /app/openslides-icc-service
@@ -23,22 +17,10 @@
 COPY internal internal
 
 ## External Information
-<<<<<<< HEAD
-LABEL org.opencontainers.image.title="OpenSlides ICC Service"
-LABEL org.opencontainers.image.description="With the OpenSlides ICC Service clients can communicate with each other."
-LABEL org.opencontainers.image.licenses="MIT"
-LABEL org.opencontainers.image.source="https://github.com/OpenSlides/openslides-icc-service"
-
 EXPOSE 9007
 
 # Development Image
 
-=======
-EXPOSE 9007
-
-# Development Image
-
->>>>>>> c105bd9d
 FROM base as dev
 
 RUN ["go", "install", "github.com/githubnemo/CompileDaemon@latest"]
@@ -50,8 +32,6 @@
 
 FROM dev as tests
 
-<<<<<<< HEAD
-=======
 COPY dev/container-tests.sh ./dev/container-tests.sh
 
 RUN apk add --no-cache \
@@ -65,7 +45,6 @@
 STOPSIGNAL SIGKILL
 CMD ["sleep", "inf"]
 
->>>>>>> c105bd9d
 # Production Image
 
 FROM base as builder
@@ -74,13 +53,9 @@
 
 FROM scratch as prod
 
-<<<<<<< HEAD
-WORKDIR /
-=======
 ## Setup
 ARG CONTEXT
 ENV APP_CONTEXT=prod
->>>>>>> c105bd9d
 
 LABEL org.opencontainers.image.title="OpenSlides ICC Service"
 LABEL org.opencontainers.image.description="With the OpenSlides ICC Service clients can communicate with each other."
@@ -88,10 +63,6 @@
 LABEL org.opencontainers.image.source="https://github.com/OpenSlides/openslides-icc-service"
 
 EXPOSE 9007
-<<<<<<< HEAD
-COPY --from=builder /app/openslides-icc-service/openslides-icc-service .
-=======
 COPY --from=builder /app/openslides-icc-service/openslides-icc-service /
->>>>>>> c105bd9d
 ENTRYPOINT ["/openslides-icc-service"]
 HEALTHCHECK CMD ["/openslides-icc-service", "health"]